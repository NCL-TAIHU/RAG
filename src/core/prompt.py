from typing import List
from src.core.document import Document

class PromptBuilder():
    def __init__(self, system_prompt: str = None):
        self.system_prompt = system_prompt or """你是一個專業的學術研究助手。你的任務是分析文獻並提供有價值的見解。請確保回答簡潔、完整且不重複。"""
        self.user_prompt = ""
        self.retrieval_results = ""
        self.assistant_prompt = ""
        self.history = []

    @classmethod
    def from_default(cls, name):
        """使用默認系統提示創建一個新的 PromptBuilder 實例"""
        default_system_prompt = """你是一個專業的學術研究助手。你的任務是分析文獻並提供有價值的見解。請確保回答簡潔、完整且不重複。"""
        return cls(system_prompt=default_system_prompt)
    
    def add_user_message(self, message: str):
        """添加用戶消息到提示中"""
        self.user_prompt += message
        self.history.append(f"User: {message}")
        return self
    
    def add_assistant_message(self, message: str):
        """添加助手消息到提示中"""
        self.assistant_prompt += message
        self.history.append(f"Assistant: {message}")
        return self
    
    def add_retrieval_results(self, results: str):
        """添加檢索結果到提示中"""
        self.retrieval_results += results
        self.history.append(f"Retrieval Results: {results}")
        return self
    
    def add_documents(self, documents: List[Document]):
        """添加文檔到提示中"""
        if not documents:
            return self
<<<<<<< HEAD
        results = "\n".join([f"{doc.content()}" for doc in documents])
        self.add_retrieval_results(results)
=======
        results = []
        for i, doc in enumerate(documents, 1):
            abstract = doc.chinese.abstract if doc.chinese and doc.chinese.abstract else \
                      doc.english.abstract if doc.english and doc.english.abstract else ""
            if abstract:
                results.append(f"[文獻 {i}]\n{abstract}\n")
        self.add_retrieval_results("\n".join(results))
>>>>>>> ce43b688
        return self
    
    def build_prompt(self) -> str:
        """構建最終的提示字符串"""
        prompt = ""
        if self.system_prompt:
            prompt += f"System: {self.system_prompt}\n\n"
        if self.user_prompt:
            prompt += f"User: {self.user_prompt}\n\n"
        if self.retrieval_results:
            prompt += f"以下是相關文獻摘要：\n{self.retrieval_results}\n\n"
            prompt += "請依照以下指引生成回答：\n"
            prompt += "- 用一段文字統整這些論文可能涉及的核心研究主題與趨勢，避免逐一重複每篇內容。\n"
            prompt += "- 請在這段文字中自然地帶出 2 到 3 個可能的後續研究方向。\n\n"
            prompt += "請注意：\n"
            prompt += "- 不要說『本文』或『以上回應』，直接給出分析結果。\n"
            prompt += "- 不要使用條列格式、標題、步驟編號、格式化開頭（如『本文將…』）。\n"
            prompt += "- 保持回答的完整性，確保有明確的結尾。\n"
            prompt += "- 避免重複內容，確保回答簡潔。\n"
            prompt += "- 不要使用『綜上所述』等總結性詞語。\n\n"
        if self.assistant_prompt:
            prompt += f"Assistant: {self.assistant_prompt}\n"
        return prompt.strip()<|MERGE_RESOLUTION|>--- conflicted
+++ resolved
@@ -37,18 +37,8 @@
         """添加文檔到提示中"""
         if not documents:
             return self
-<<<<<<< HEAD
         results = "\n".join([f"{doc.content()}" for doc in documents])
         self.add_retrieval_results(results)
-=======
-        results = []
-        for i, doc in enumerate(documents, 1):
-            abstract = doc.chinese.abstract if doc.chinese and doc.chinese.abstract else \
-                      doc.english.abstract if doc.english and doc.english.abstract else ""
-            if abstract:
-                results.append(f"[文獻 {i}]\n{abstract}\n")
-        self.add_retrieval_results("\n".join(results))
->>>>>>> ce43b688
         return self
     
     def build_prompt(self) -> str:
