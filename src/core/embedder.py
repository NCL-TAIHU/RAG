import torch
from torch import nn
from transformers import AutoTokenizer, AutoModel
from typing import Union, List, Dict, Any
import logging
from FlagEmbedding import BGEM3FlagModel
from milvus_model.hybrid import BGEM3EmbeddingFunction
from scipy.sparse import csr_array, coo_array, vstack
import numpy as np
import contextlib
import io
import GPUtil
import yaml


logger = logging.getLogger('taihu')
model_config = yaml.safe_load(open("config/model.yml", "r"))

class BaseEmbedder:
    """
    Base class for all emb
    """
    def embed(self, texts: List[str]) -> Any: 
        """
        Embeds a list of texts into a list of vectors.
        :param texts: A single text or a list of texts to be embedded.
        :return: A list of vectors representing the embedded texts.
        """
        raise NotImplementedError("This method should be overridden by subclasses.")
    
    def name(self) -> str: 
        raise NotImplementedError("This method should be overridden by subclasses.")
    
    @classmethod
    def from_default(cls, model_name: str) -> 'BaseEmbedder':
        if model_config[model_name]["type"] == "dense":
            return DenseEmbedder.from_default(model_name)
        elif model_config[model_name]["type"] == "sparse":
            return SparseEmbedder.from_default(model_name)
        else:
            raise ValueError(f"Unknown embedder type: {model_config[model_name]['type']}. Supported types: 'dense', 'sparse'.")
    
class DenseEmbedder(BaseEmbedder):
    def get_dim(self) -> int:
        """
        Returns the dimension of the embedding vectors.
        :return: The dimension of the embedding vectors.
        """
        raise NotImplementedError("This method should be overridden by subclasses.")
    def embed(self, texts: List[str]) -> List[List[float]]:
        """
        Embeds a list of texts into a list of vectors.
        :param texts: A single text or a list of texts to be embedded.
        :return: A list of vectors representing the embedded texts.
        """
        raise NotImplementedError("This method should be overridden by subclasses.")
    
    @classmethod
    def from_default(cls, model_name: str) -> 'DenseEmbedder':
        """
        Factory method to create a DenseEmbedder instance from a default model name.
        :param model_name: The name of the model to be used for embedding.
        :return: An instance of DenseEmbedder.
        """
        return AutoModelEmbedder(model_name)

class SparseEmbedder(BaseEmbedder):
    def embed(self, texts: List[str]) -> csr_array:
        """
        Embeds a list of texts into sparse vectors.
        :param texts: A single text or a list of texts to be embedded.
        :return: A sparse matrix representing the embedded texts.
        """
        raise NotImplementedError("This method should be overridden by subclasses.")
    
    @classmethod
    def from_default(cls, model_name: str) -> 'SparseEmbedder':
        """
        Factory method to create a SparseEmbedder instance from a default model name.
        :param model_name: The name of the model to be used for embedding.
        :return: An instance of SparseEmbedder.
        """
        return BGEM3Embedder(model_name)
    
class AutoModelEmbedder(DenseEmbedder):
    '''
    huggingface embedder, uses a pretrained model to embed texts. Produces dense vectors.
    '''
    def __init__(self, model_name: str):
        """
        Initializes the Embedder with a model.
        param model: The model to be used for embedding.
        """
        self.model_name = model_name
        self.tokenizer = AutoTokenizer.from_pretrained(model_name)
        self.model = AutoModel.from_pretrained(model_name)
        try:
            # Relaxed GPU criteria - allow higher load and memory usage
            device_id = GPUtil.getFirstAvailable(order='memory', maxLoad=0.95, maxMemory=0.95)[0]
            self.device = torch.device(f"cuda:{device_id}")
        except Exception as e:
            logger.warning(f"No suitable GPU found: {e}. Falling back to CPU.")
            self.device = torch.device("cpu")

        self.model.to(self.device)
        self.model.eval()
        self.batch_size = 32  # Default batch size for embedding
        logger.info(f"Model {model_name} is on device: {self.device}")

    def name(self) -> str:
        return self.model_name
    
    def get_dim(self) -> int:
        """
        Returns the dimension of the embedding vectors.
        :return: The dimension of the embedding vectors.
        """
        return self.model.config.hidden_size
    
    def embed(self, texts: List[str]) -> List[List[float]]:
        '''
        Embeds a list of texts into a list of vectors.
        '''
        if texts is None or len(texts) == 0:
            logger.warning("No texts provided for embedding.")
            return []
        embeddings = []
        for i in range(0, len(texts), self.batch_size):
            batch_texts = texts[i:i + self.batch_size]
            batch_embeddings = self._embed_batch(batch_texts)
            embeddings.extend(batch_embeddings)
        return embeddings

    def _embed_batch(self, batch_texts: List[str]) -> List[List[float]]:
        with torch.no_grad():
            inputs = self.tokenizer(batch_texts, return_tensors="pt", padding=True, truncation=True).to(self.device)
            self.model.to(self.device)
            outputs = self.model(**inputs)
            hidden_states = outputs.last_hidden_state #[batch_size, seq_len, hidden_dim]
            attention_mask = inputs["attention_mask"].unsqueeze(-1) # shape: [batch_size, seq_len, 1]
            count = attention_mask.sum(dim=1).clamp(min=1e-9) # shape: [batch_size, 1]
            summed = (hidden_states * attention_mask).sum(dim=1)
            mean_pooled = summed / count
            return mean_pooled.cpu().tolist() # shape: (len(texts), hidden_dim)
        

class BGEM3Embedder(SparseEmbedder):
    """
    BGEM3Embedder uses the BGEM3EmbeddingFunction to embed texts into sparse vectors.
    """
    def __init__(self, model_name: str = "BAAI/bge-m3", use_fp16=True):
        """
        Initializes the BGEM3Embedder with a model.
        :param model_name: The name of the model to be used for embedding.
        """
        self.model_name = model_name
        self.model = BGEM3FlagModel(model_name, use_fp16=use_fp16)
        try:
<<<<<<< HEAD
            # Select the GPU with most free memory
            device_id = GPUtil.getFirstAvailable(order='memory', maxLoad=0.95, maxMemory=0.8)[0]
=======
            # Relaxed GPU criteria - allow higher load and memory usage
            device_id = GPUtil.getFirstAvailable(order='memory', maxLoad=0.95, maxMemory=0.95)[0]
>>>>>>> 483cde61
            self.device = torch.device(f"cuda:{device_id}")
        except Exception as e:
            logger.warning(f"No suitable GPU found: {e}. Falling back to CPU.")
            self.device = torch.device("cpu")

        self.model.model.to(self.device)  # Make sure the internal model is moved to GPU
        self.vocab_size = len(self.model.tokenizer)
        logger.info(f"BGE Model is on device: {self.device}")

    def name(self) -> str:
        return self.model_name
    
    def embed(self, texts: List[str]) -> csr_array:
        f = io.StringIO()
        #redirect redundant output to avoid cluttering the console
        with contextlib.redirect_stdout(f), contextlib.redirect_stderr(f):
            output = self.model.encode_single_device(
                sentences=texts,
                return_dense=False,
                return_sparse=True,
                return_colbert_vecs=False,
                batch_size=32,
            )
            
        sparse_rows = []
        for lw in output["lexical_weights"]:
            indices = [int(k) for k in lw.keys()]
            values = np.array(list(lw.values()), dtype=np.float32)
            row_indices = np.zeros(len(indices), dtype=np.int32)
            row = csr_array((values, (row_indices, indices)), shape=(1, self.vocab_size))
            assert row.shape[0] == 1
            sparse_rows.append(row)

        return vstack(sparse_rows).tocsr()
    
class MilvusBGEM3Embedder(SparseEmbedder):
    """
    MilvusBGEM3Embedder uses the BGEM3EmbeddingFunction to embed texts into sparse vectors.
    This class is specifically designed to work with Milvus for storing and retrieving embeddings.
    """
    def __init__(self):
        """
        Initializes the MilvusBGEM3Embedder with a model.
        :param model_name: The name of the model to be used for embedding.
        """
        self.device = "cuda" if torch.cuda.is_available() else "cpu"
        print(f"Using device: {self.device}")
        self.func = BGEM3EmbeddingFunction(device=self.device)

    def embed(self, texts: List[str]) -> csr_array:
        outputs = self.func(texts)
        return outputs["sparse"]<|MERGE_RESOLUTION|>--- conflicted
+++ resolved
@@ -156,13 +156,8 @@
         self.model_name = model_name
         self.model = BGEM3FlagModel(model_name, use_fp16=use_fp16)
         try:
-<<<<<<< HEAD
-            # Select the GPU with most free memory
-            device_id = GPUtil.getFirstAvailable(order='memory', maxLoad=0.95, maxMemory=0.8)[0]
-=======
             # Relaxed GPU criteria - allow higher load and memory usage
             device_id = GPUtil.getFirstAvailable(order='memory', maxLoad=0.95, maxMemory=0.95)[0]
->>>>>>> 483cde61
             self.device = torch.device(f"cuda:{device_id}")
         except Exception as e:
             logger.warning(f"No suitable GPU found: {e}. Falling back to CPU.")
