--- conflicted
+++ resolved
@@ -200,59 +200,6 @@
 
     def spec(self) -> SearchSpec:
         return SearchSpec(name="milvus_search_engine", optimal_for="weak")
-
-
-class SQLiteSearchEngine(SearchEngine):
-    def __init__(self, db_path: str):
-        self.db_path = db_path
-        self.connection = None
-
-    def setup(self):
-        import sqlite3
-        self.connection = sqlite3.connect(self.db_path)
-        cursor = self.connection.cursor()
-        cursor.execute('''
-            CREATE TABLE IF NOT EXISTS documents (
-                id TEXT PRIMARY KEY,
-                abstract TEXT,
-                content TEXT,
-                keywords TEXT
-            )
-        ''')
-        self.connection.commit()
-
-    def insert(self, docs: List[Document]):
-        cursor = self.connection.cursor()
-        for doc in docs:
-            cursor.execute('''
-                INSERT OR REPLACE INTO documents (id, abstract, content, keywords)
-                VALUES (?, ?, ?, ?)
-            ''', (doc.id, doc.abstract, doc.content, ','.join(doc.keywords)))
-        self.connection.commit()
-
-    def search(self, query: str, filter: Filter, limit: int = 10) -> List[str]:
-        cursor = self.connection.cursor()
-        sql_query = '''
-            SELECT id FROM documents
-            WHERE 1=1'''
-        params = []
-
-        if filter.ids:
-            sql_query += ' AND id IN ({})'.format(','.join(['?'] * len(filter.ids)))
-            params.extend(filter.ids)
-
-        if filter.keywords:
-            for kw in filter.keywords:
-                sql_query += ' AND keywords LIKE ?'
-                params.append(f"%{kw}%")
-
-        sql_query += ' LIMIT ?'
-        params.append(limit)
-        cursor.execute(sql_query, params)
-        return [row[0] for row in cursor.fetchall()]
-    
-    def spec(self) -> SearchSpec:
-        return SearchSpec(name="sqlite_search_engine", optimal_for="strong")
     
 
 class ElasticSearchEngine(SearchEngine):
@@ -328,37 +275,9 @@
         }
 
     def search(self, query: str, filter: Filter, limit: int = 10000) -> List[str]:
-<<<<<<< HEAD
         es_query = self.get_query(filter)
         response = self.es.search(index=self.es_index, body=es_query, size=limit)
         return [hit["_id"] for hit in response["hits"]["hits"]]
-=======
-        # # es_query = self.get_query(filter, limit)
-        # es_query = self.get_query(filter)    # Here have some adjustment to solve some problems
-        #  # Here have some adjustment to solve some problems
-        # count = self.es.count(index=self.es_index, body=es_query)
-        # response = self.es.search(index=self.es_index, body=es_query, size=min(count, limit))  
-        
-        # return [hit["_id"] for hit in response["hits"]["hits"]]
-        es_query = self.get_query(filter)
-        try:
-            # 直接使用 search 查詢，不需要先計算總數
-            response = self.es.search(
-                index=self.es_index,
-                body=es_query,
-                size=limit
-            )
-            
-            # 確保 response 是字典類型
-            if isinstance(response, dict) and "hits" in response and "hits" in response["hits"]:
-                return [hit["_id"] for hit in response["hits"]["hits"]]
-            else:
-                print(f"Unexpected Elasticsearch response format: {response}")
-                return []
-        except Exception as e:
-            print(f"Elasticsearch search error: {str(e)}")
-            return []        
->>>>>>> ce43b688
 
     def spec(self) -> SearchSpec:
         return SearchSpec(name="elastic_search_engine", optimal_for="strong")