--- conflicted
+++ resolved
@@ -194,11 +194,7 @@
         results = self.operator.search_hybrid(
             dense_vector=dense_vector,
             sparse_vector=sparse_vector,
-<<<<<<< HEAD
-            alpha=0.8,
-=======
             alpha=self.alpha,
->>>>>>> 4ede85a7
             limit=limit,
             output_fields=["pk"],
             expr=expr
